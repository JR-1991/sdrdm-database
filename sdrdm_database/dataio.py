--- conflicted
+++ resolved
@@ -1,9 +1,5 @@
 from functools import partial
-<<<<<<< HEAD
-from typing import Any, Callable, Dict, List, Optional, Tuple, get_args, get_origin
-=======
 from typing import Any, Dict, List, get_origin
->>>>>>> a23e3664
 from typing import get_origin
 from sqlalchemy.orm import Session
 from bigtree import levelordergroup_iter
@@ -32,13 +28,13 @@
         table_name = dataset.__class__.__name__
 
     sub_objects = {}
-    to_exclude = set()
+    to_exclude = set(["id"])
     post_insert = []
 
     for key, value in dataset:
-        field_info = dataset.model_fields[key]
-        is_mutliple = get_origin(field_info.annotation) is list
-        is_obj = hasattr(get_args(field_info.annotation)[0], "model_fields")
+        field_info = dataset.__fields__[key]
+        is_mutliple = get_origin(field_info.outer_type_) is list
+        is_obj = hasattr(field_info.type_, "__fields__")
         sub_key = f"{dataset.__class__.__name__}_{key}"
 
         if is_obj:
@@ -57,7 +53,14 @@
             post_insert.append(partial(_insert_primitive_array, **kwargs))
             to_exclude.add(key)
 
-    to_insert = dataset.dict(exclude=to_exclude)
+    to_insert = {
+        **dataset.dict(exclude=to_exclude),
+        f"{table_name}_id": str(dataset.__id__),
+    }
+
+    if parent_id is not None:
+        assert parent_col is not None, "Parent column must be specified"
+        to_insert[f"{parent_col}_id"] = parent_id
 
     db.connection.insert(table_name, to_insert)
 
@@ -142,41 +145,6 @@
     Returns:
         list: A list of documents retrieved from the table.
     """
-<<<<<<< HEAD
-
-    # Extract data
-    if query_fun:
-        rows = table[query_fun(table)].execute()
-    else:
-        rows = table.execute().iloc[0:MAX_ROWS]
-
-    subset = list(model.model_fields.keys())
-    subset.remove("id")
-
-    # Find out, which attributes are objects
-    obj_subset = [
-        (
-            attr.annotation,
-            attr.name,
-            get_origin(attr.annotation) == list,
-        )
-        for attr in model.model_fields.values()
-        if hasattr(attr.annotation, "model_fields") or get_origin(attr.annotation) == list
-    ]
-
-    if db.dbtype.value == "mysql":
-        data = []
-        for _, row in rows.iterrows():
-            data.append(
-                _process_row(
-                    row=row,
-                    subset=subset,
-                    obj_subset=obj_subset,
-                    id_col=id_col,
-                    model=model,
-                    db=db,
-                )
-=======
     assert (
         db.__class__.__name__ == "DBConnector"
     ), "Database must be a DBConnector object"
@@ -200,7 +168,6 @@
                 target_table=table_name,
                 session=session,
                 criteria=criteria,
->>>>>>> a23e3664
             )
 
         return [model(**_extract_document(obj)) for obj in results]
@@ -234,26 +201,6 @@
         A list of rows from the target table that match the given criteria.
     """
 
-<<<<<<< HEAD
-    subset = [col for col in subset if col in row]
-    row = row.where(pd.notnull(row), None)
-    dataset = row[subset].to_dict()
-    dataset["id"] = row[id_col]
-
-    for (
-        sub_model,
-        name,
-        is_multi,
-    ) in obj_subset:
-        sub_table_name = f"{model.__name__}_{name}"
-        sub_table = db.connection.table(sub_table_name)
-        is_obj = hasattr(sub_model, "model_fields")
-
-        if is_multi and not is_obj:
-            filtered = sub_table[sub_table[id_col] == row[id_col]]
-            dataset[name] = filtered[name].execute().values.tolist()
-            continue
-=======
     root_cls = getattr(db.__sqlalchemy_classes__, target_table)
     tree = db.__relationships__[target_table]
 
@@ -278,7 +225,6 @@
             assert hasattr(
                 automap_cls, attr
             ), f"{table} does not have attribute '{attr}'"
->>>>>>> a23e3664
 
             get = getattr(automap_cls, attr) == value
             query = query.filter(get)
