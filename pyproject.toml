[tool.poetry]
name = "sdrdm_database"
version = "0.3.0"
description = "An sdRDM-based framework to utilize databases"
authors = ["Jan Range <30547301+JR-1991@users.noreply.github.com>"]
license = "MIT License"
readme = "README.md"

[tool.poetry.dependencies]
python = "^3.9"
pydantic = "1.10"
ibis-framework = "^7.0.0"

[tool.poetry.extras]
mysql = ["pymysql"]
<<<<<<< HEAD
postgres = ["psycopg2"]
=======
postgresql = ["psycopg2-binary"]
>>>>>>> fb955fc6

[tool.poetry.group.dev.dependencies]
pytest = "^7.4.2"

[build-system]
requires = ["poetry-core"]
build-backend = "poetry.core.masonry.api"

[tool.pytest.ini_options]
markers = ["integration"]<|MERGE_RESOLUTION|>--- conflicted
+++ resolved
@@ -13,11 +13,7 @@
 
 [tool.poetry.extras]
 mysql = ["pymysql"]
-<<<<<<< HEAD
 postgres = ["psycopg2"]
-=======
-postgresql = ["psycopg2-binary"]
->>>>>>> fb955fc6
 
 [tool.poetry.group.dev.dependencies]
 pytest = "^7.4.2"
